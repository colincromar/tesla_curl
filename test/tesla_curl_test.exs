--- conflicted
+++ resolved
@@ -170,8 +170,6 @@
              end) =~
                "curl -L https://example.com"
     end
-<<<<<<< HEAD
-=======
 
     test "head and get requests do not have an -X flag" do
       assert capture_log(fn ->
@@ -214,8 +212,7 @@
                  nil
                )
              end) =~
-               "curl -X POST --header 'Content-Type: application/x-www-form-urlencoded' --data-urlencode 'foo=b%20a%20r' https://example.com"
-    end
->>>>>>> 3b7c2268
+               "curl POST --header 'Content-Type: application/x-www-form-urlencoded' --data-urlencode 'foo=b%20a%20r' https://example.com"
+    end
   end
 end